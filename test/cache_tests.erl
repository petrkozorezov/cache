--- conflicted
+++ resolved
@@ -8,7 +8,6 @@
    {evict, 1}    %% evict 1 sec
 ]).
 
-<<<<<<< HEAD
 lru_test_() ->
    {
       setup,
@@ -169,149 +168,4 @@
 %    cache:put(test, key, val),
 %    cache:evict(test),
 %    none = cache:get(test, key),
-%    cache:stop(test).
-=======
-lifecyle_1_test() ->
-   cache:start(),
-   {ok, _} = cache:start_link(test, [
-   	{ttl,   10},
-   	{evict,  5}
-   ]),
-   ok = cache:put(test, key, val),
-   timer:sleep(6),
-   {ok, val} = cache:get(test, key),
-   timer:sleep(6),
-   {ok, val} = cache:get(test, key),
-   timer:sleep(20),
-   none = cache:get(test, key),
-   cache:stop(test).
-
-
-lifecyle_2_test() ->
-   cache:start(),
-   {ok, _} = cache:start_link(test, [
-   	{ttl,     10},
-   	{evict,  100}
-   ]),
-   ok = cache:put(test, key, val),
-   timer:sleep(6),
-   {ok, val} = cache:get(test, key),
-   timer:sleep(6),
-   {ok, val} = cache:get(test, key),
-   timer:sleep(20),
-   none = cache:get(test, key),
-   cache:stop(test).
-
-lifecyle_3_test() ->
-   cache:start(),
-   {ok, _} = cache:start_link(test, [
-   	{ttl,   10},
-   	{evict,  5}
-   ]),
-   ok = cache:put(test, key1, val1),
-   timer:sleep(5),
-   ok = cache:put(test, key2, val2),
-   timer:sleep(5),
-   ok = cache:put(test, key3, val3),
-   timer:sleep(5),
-   ok = cache:put(test, key4, val4),
-
-   none = cache:get(test, key1),
-	none = cache:get(test, key2),
-   {ok, val3} = cache:get(test, key3),
-   {ok, val4} = cache:get(test, key4),
-   cache:stop(test).
-
-lifecyle_ttl_test() ->
-   cache:start(),
-   ok = cache:put_ttl(key1, val1, 1),
-   ok = cache:put_ttl(key2, val2, 1),
-   timer:sleep(1000),
-   ok = cache:put_ttl(key3, val3, 1),   
-   ok = cache:put_ttl(key4, val4, 1),
-   timer:sleep(950),
-
-   none = cache:get(key1),
-   none = cache:get(key2),
-   {ok, val3} = cache:get(key3),
-   {ok, val4} = cache:get(key4),
-   cache:stop().
-
-evict_lru_1_test() ->
-   cache:start(),
-   {ok, _} = cache:start_link(test, [
-   	{policy, lru},
-   	{ttl,    100},
-   	{evict,    5},
-   	{size,    10},
-   	{chunk,    2}
-   ]),
-   lists:foreach(
-   	fun(X) -> cache:put(test, X, X) end,
-   	lists:seq(1, 10)
-   ),
-   timer:sleep(10),
-   {ok, 1} = cache:get(test, 1),
-   cache:put(test, key, val),
-   timer:sleep(10),
-   none = cache:get(test, 2),
-   cache:stop(test).
-
-evict_lru_2_test() ->
-   cache:start(),
-   {ok, _} = cache:start_link(test, [
-   	{policy, lru},
-   	{ttl,    100},
-   	{evict,  100},
-   	{size,    10},
-   	{chunk,    2}
-   ]),
-   lists:foreach(
-   	fun(X) -> cache:put(test, X, X) end,
-   	lists:seq(1, 10)
-   ),
-   {ok, 1} = cache:get(test, 1),
-   cache:put(test, key, val),
-   cache:evict(test),
-   none = cache:get(test, 2),
-   cache:stop(test).
-
-evict_mru_1_test() ->
-   cache:start(),
-   {ok, _} = cache:start_link(test, [
-   	{policy, mru},
-   	{ttl,    100},
-   	{evict,    5},
-   	{size,    10},
-   	{chunk,    2}
-   ]),
-   lists:foreach(
-   	fun(X) -> cache:put(test, X, X) end,
-   	lists:seq(1, 10)
-   ),
-   timer:sleep(10),
-   {ok, 1} = cache:get(test, 1),
-   cache:put(test, key, val),
-   timer:sleep(10),
-   none = cache:get(test, key),
-   cache:stop(test).
-
-evict_mru_2_test() ->
-   cache:start(),
-   {ok, _} = cache:start_link(test, [
-   	{policy, mru},
-   	{ttl,    100},
-   	{evict,  100},
-   	{size,    10},
-   	{chunk,    2}
-   ]),
-   lists:foreach(
-   	fun(X) -> cache:put(test, X, X) end,
-   	lists:seq(1, 10)
-   ),
-   {ok, 1} = cache:get(test, 1),
-   cache:put(test, key, val),
-   cache:evict(test),
-   none = cache:get(test, key),
-   cache:stop(test).
->>>>>>> 6264aec4
+%    cache:stop(test).