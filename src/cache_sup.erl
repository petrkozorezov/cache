%%
%%   Copyright 2012 Dmitry Kolesnikov, All Rights Reserved
%%
%%   Licensed under the Apache License, Version 2.0 (the "License");
%%   you may not use this file except in compliance with the License.
%%   You may obtain a copy of the License at
%%
%%       http://www.apache.org/licenses/LICENSE-2.0
%%
%%   Unless required by applicable law or agreed to in writing, software
%%   distributed under the License is distributed on an "AS IS" BASIS,
%%   WITHOUT WARRANTIES OR CONDITIONS OF ANY KIND, either express or implied.
%%   See the License for the specific language governing permissions and
%%   limitations under the License.
%%
%%  @description
%%    root cache supervisor
-module(cache_sup).
-behaviour(supervisor).
-author('Dmitry Kolesnikov <dmkolesnikov@gmail.com>').
-author('Jose Luis Navarro <jlnavarro@gmail.com>').

%% API
-export([start_link/0]).

%% Supervisor callbacks
-export([init/1]).

%% Helper macro for declaring children of supervisor
-define(CHILD(I, Type), {I, {I, start_link, []}, permanent, 5000, Type, [I]}).

%% ===================================================================
%% API functions
%% ===================================================================

start_link() ->
   {ok, Sup} = supervisor:start_link({local, ?MODULE}, ?MODULE, []),
   lists:foreach(
      fun default_cache/1,
      proplists:delete(included_applications, application:get_all_env())
   ),
   {ok, Sup}.
   
%% ===================================================================
%% Supervisor callbacks
%% ===================================================================

init([]) ->
    {ok,
      {
         {one_for_one, 4, 1800},
         [?CHILD(cache, worker)]
      }
<<<<<<< HEAD
   }.

%%
%% create default cache
default_cache({Name, Opts}) ->
   {ok, _} = supervisor:start_child(?MODULE, {
      Name,
      {cache, start_link, [Name, Opts]},
      permanent, 900000, worker, dynamic
   }).
=======
    }.
>>>>>>> 6264aec4
<|MERGE_RESOLUTION|>--- conflicted
+++ resolved
@@ -26,9 +26,6 @@
 %% Supervisor callbacks
 -export([init/1]).
 
-%% Helper macro for declaring children of supervisor
--define(CHILD(I, Type), {I, {I, start_link, []}, permanent, 5000, Type, [I]}).
-
 %% ===================================================================
 %% API functions
 %% ===================================================================
@@ -49,9 +46,8 @@
     {ok,
       {
          {one_for_one, 4, 1800},
-         [?CHILD(cache, worker)]
+         []
       }
-<<<<<<< HEAD
    }.
 
 %%
@@ -61,7 +57,4 @@
       Name,
       {cache, start_link, [Name, Opts]},
       permanent, 900000, worker, dynamic
-   }).
-=======
-    }.
->>>>>>> 6264aec4
+   }).